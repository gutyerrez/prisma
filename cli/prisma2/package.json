{
  "name": "prisma2",
  "version": "2.0.0-alpha.824",
  "main": "build/index.js",
  "repository": "git@github.com:prisma/prisma2-cli.git",
  "author": "Tim Suchanek <suchanek@prisma.io>",
  "license": "Apache-2.0",
  "engines": {
    "node": ">=10"
  },
  "files": [
    "build",
    "download-build",
    "runtime/*.js",
    "runtime/*.d.ts",
    "runtime/utils",
    "runtime/dist",
    "prisma-client"
  ],
  "pkg": {
    "assets": [
      "build/**/*",
      "runtime/**/*",
      "prisma-client/**/*",
      "download-build/**/*",
      "query-engine*",
      "migration-engine*",
      "introspection-engine*"
    ]
  },
  "bin": "build/index.js",
  "prisma": {
    "version": "f28cb8871fa035373b612e53a2e0af744749c5bb"
  },
  "devDependencies": {
    "@prisma/ci-info": "^2.1.1",
    "@prisma/cli": "workspace:*",
    "@prisma/client": "workspace:^2.0.0-alpha.824",
    "@prisma/fetch-engine": "workspace:*",
    "@prisma/generator-helper": "workspace:*",
    "@prisma/introspection": "workspace:*",
    "@prisma/migrate": "workspace:*",
    "@prisma/sdk": "workspace:*",
<<<<<<< HEAD
    "@prisma/studio": "0.200.0",
    "@prisma/studio-server": "0.200.0",
    "@prisma/studio-transports": "0.200.0",
    "@prisma/studio-types": "0.200.0",
=======
    "@prisma/studio": "0.199.0",
    "@prisma/studio-server": "0.199.0",
    "@prisma/studio-transports": "0.199.0",
>>>>>>> e1a9f44a
    "@sentry/node": "^5.9.0",
    "@types/debug": "^4.1.5",
    "@types/mocha": "^5.2.7",
    "@zeit/ncc": "0.21.0",
    "checkpoint-client": "^1.0.7",
    "dotenv": "^8.2.0",
    "jest": "^25.1.0",
    "log-update": "^3.3.0",
    "make-dir": "^3.0.0",
    "mocha": "6.2.2",
    "mz": "2.7.0",
    "open": "^7.0.0",
    "pg": "^7.14.0",
    "pkg": "^4.4.0",
    "pkg-up": "3.1.0",
    "resolve-pkg": "^2.0.0",
    "rimraf": "^3.0.0",
    "serialize-error": "^5.0.0",
    "snap-shot-it": "^7.9.2",
    "strip-ansi": "^6.0.0",
    "strip-indent": "3.0.0",
    "terminal-link": "^2.0.0",
    "tmp": "^0.1.0",
    "ts-jest": "^25.2.1",
    "ts-mocha": "6.0.0",
    "typescript": "^3.8.2"
  },
  "scripts": {
    "test": "./fixtures/test.sh && ./node_modules/.bin/mocha src/__tests__/integrate.test.ts --require ts-mocha src/__tests__/integrate.test.ts --timeout 10s",
    "test:debug": "./node_modules/.bin/mocha --inspect-brk src/__tests__/integrate.test.ts --require ts-mocha src/__tests__/integrate.test.ts --timeout 10s",
    "test:mocha": "./node_modules/.bin/mocha src/__tests__/integrate.test.ts --require ts-mocha src/__tests__/integrate.test.ts --timeout 10s",
    "test:update-snapshots": "SNAPSHOT_UPDATE=1 ./node_modules/.bin/mocha src/__tests__/integrate.test.ts --require ts-mocha src/__tests__/integrate.test.ts --timeout 10s",
    "install": "node download-build/index.js",
    "download": "rm -f download-done && node scripts/updateTag.js && node scripts/download.js || echo \"\"",
    "tsc": "tsc -d && cp src/capture-worker.js dist/capture-worker.js && bash scripts/copy-runtime-dist.sh",
    "ncc": "ncc build dist/bin.js -o build -m",
    "ncc:download": "rm -rf download-build && ncc build scripts/download.js -o download-build --minify",
    "build": "pnpm run tsc && pnpm run ncc:download && rm -rf build && pnpm run ncc && sed -i.bak 's/env ts-node/env node/g' 'build/index.js' && rm -f build/index.js.bak && bash scripts/copy-runtime.sh",
    "prepublishOnly": "pnpm run download && pnpm run ncc:download && pnpm run install && pnpm run test && pnpm run build",
    "pkg": "pkg . -o pkg-build"
  }
}<|MERGE_RESOLUTION|>--- conflicted
+++ resolved
@@ -41,16 +41,10 @@
     "@prisma/introspection": "workspace:*",
     "@prisma/migrate": "workspace:*",
     "@prisma/sdk": "workspace:*",
-<<<<<<< HEAD
     "@prisma/studio": "0.200.0",
     "@prisma/studio-server": "0.200.0",
     "@prisma/studio-transports": "0.200.0",
     "@prisma/studio-types": "0.200.0",
-=======
-    "@prisma/studio": "0.199.0",
-    "@prisma/studio-server": "0.199.0",
-    "@prisma/studio-transports": "0.199.0",
->>>>>>> e1a9f44a
     "@sentry/node": "^5.9.0",
     "@types/debug": "^4.1.5",
     "@types/mocha": "^5.2.7",

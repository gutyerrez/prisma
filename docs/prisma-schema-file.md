# Prisma schema file

The Prisma schema file (short: _schema file_, _Prisma schema_ or _schema_) is the main configuration file for your Prisma setup. It is typically called `schema.prisma` and consists of the following parts:

- [**Data sources**](./data-sources.md): Specify the details of the data sources Prisma should connect to (e.g. a PostgreSQL database)
- [**Data model definition**](./data-modeling.md): Specifies your application models (the shape of the data per data source)
- [**Generators**](#generators-optional) (optional): Specifies what clients should be generated based on the data model (e.g. Prisma Client JS)

Whenever a `prisma2` command is invoked, the CLI typically reads some information from the schema file, e.g.:

<<<<<<< HEAD
- `prisma2 generate`: Reads _all_ above mentioned information from the Prisma schema to generate the correct data source client code (e.g. Prisma Client JS).
- `prisma2 lift save`: Reads the data sources and data model definition to create a new [migration]().
=======
- `prisma2 generate`: Reads _all_ above mentioned information from the Prisma schema to generate the correct data source client code (e.g. Photon.js).
- `prisma2 migrate save --experimental`: Reads the data sources and data model definition to create a new [migration]().
>>>>>>> 744a78ff

You can also [use environment variables](#using-environment-variables) inside the schema file to provide configuration options when a CLI command is invoked.

## Example

Here is an example for a schema file that specifies a data source (SQLite), a generator (Prisma Client JS) and a data model definition:

```prisma
// schema.prisma

datasource sqlite {
  url      = "file:data.db"
  provider = "sqlite"
}

generator client {
  provider = "prisma-client-js"
}

model User {
  id        Int      @id
  createdAt DateTime @default(now())
  email     String   @unique
  name      String?
  role      Role     @default(USER)
  posts     Post[]
}

model Post {
  id         Int        @id
  createdAt  DateTime   @default(now())
  updatedAt  DateTime   @updatedAt
  author     User
  title      String
  published  Boolean    @default(false)
}

enum Role {
  USER
  ADMIN
}
```

## Naming

The default name for the schema file is `schema.prisma`. When your schema file is named like this, the Prisma Framework CLI will detect it automatically in the
directory where you invoke the CLI command.

If the schema file is named differently, you can provide an explicit option to the command to point the CLI to the location of the schema file.

> **Note**: The CLI option to specify the path to the schema file is not yet implemented. You can track the progress of this issue
> [here](https://github.com/prisma/prisma2/issues/225).

## Syntax

The schema file is written in Prisma Schema Language (PSL). You can find a full reference for PSL in the
[spec](https://github.com/prisma/specs/tree/master/schema).

## Building blocks

### Data sources

A data source can be specified using a `datasource` block in the schema file.

#### Fields

| Name       | Required | Type                                   | Description                                                                                                                                                 |
| ---------- | -------- | -------------------------------------- | ----------------------------------------------------------------------------------------------------------------------------------------------------------- |
| `provider` | **Yes**  | Enum (`postgresql`, `mysql`, `sqlite`) | Describes which data source connector to use.                                                                                                               |
| `url`      | **Yes**  | String (URL)                           | Connection URL including authentication info. Each data source connector documents the URL syntax. Most connectors use the syntax provided by the database. |
| `enabled`  | No       | Boolean                                | Use environment variables to enable/disable a data source. **Default**: `true`.                                                                             |

A data source connector may bring its own fields to allow users to tailor their data models according to specific features of the connected data sources.

#### Naming conventions

Data sources are typically named according to the `provider`:

```prisma
datasource sqlite {
  provider  = "sqlite"
  url       = env("SQLITE_URL")
}

datasource mysql {
  provider  = "mysql"
  url       = env("MYSQL_URL")
}

datasource postgresql {
  provider  = "postgresql"
  url       = env("POSTGRESQL_URL")
}

// Note: MongoDB is currently not supported by the Prisma Framework, but will be soon.
datasource mongo {
  provider  = "mongo"
  url       = env("MONGO_URL")
}
```

This is a general convention, technically data sources can be named anything. Lowercase spelling is typically preferred. There might be special circumstances, such as [switching data sources based on environments](#switching-data-sources-based-on-environments), when it can make sense to apply a
different naming scheme.

#### Examples

```prisma
datasource pg {
  provider = "postgresql"
  url      = env("POSTGRESQL_URL")
  enabled  = true
}

datasource mysql {
  provider = "mysql"
  url      = env("MYSQL_URL")
}

// Note: MongoDB is currently not supported by the Prisma Framework, but will be soon.
datasource mongo {
  provider = "mongodb"
  url      = env("MONGO_URL")
}
```

### Generators (optional)

A generator configures what data source clients are generated and how they're generated. Language preferences and configuration will go in here.

#### Fields

| Name            | Required     | Type                                                                                                                                  | Description                                                                                                                      |
| --------------- | ------------ | ------------------------------------------------------------------------------------------------------------------------------------- | -------------------------------------------------------------------------------------------------------------------------------- |
| `provider`      | **Yes**      | String (file path) or Enum (`prisma-client-js`)                                                                               | Describes which generator to use. This can point to a file that implements a generator or specify a built-in generator directly. |
| `output`        | **Yes**      | String (file path)                                                                                                                    | Determines the location for the generated client.                                                                                |
| `binaryTargets` | _(optional)_ | List of Enums (prebuilt binaries [available here](https://github.com/prisma/specs/blob/master/binaries/Readme.md#table-of-binaries)). | Declarative way to download the required binaries.                                                                               |

- A generator may bring its own fields to allow users to customize the generation behaviour.
- Both `binaryTargets`.

#### Examples

```prisma
generator js {
  provider = "prisma-client-js"
}

generator js_custom_output {
  provider = "prisma-client-js"
  output   = "../src/generated/client"
}

generator ts {
  provider = "./path/to/custom/generator"
}

generator ts {
  provider      = "./path/to/custom/generator"
  binaryTargets = ["native", "debian-openssl-1.0.x"]
}
```

> **Note**: The default `output` for the `prisma-client-js` provider is your `node_modules` directory. This can be customized as seen in the second example in the code snippet above.

### Data model definition

There are several blocks you can use for _data modeling_ in your schema file:

- `model`
- `enum`
- `type`

There also are _attributes_ and _functions_ you can use to enhance the functionality of your data model definition.

Learn about the data modeling components in detail [here](./data-modeling.md).

## Using environment variables

You can use environment variables to provide configuration options when a CLI command is invoked. This is helpful e.g., to:

- Keep secrets out of the schema file
- Improve portability of the schema file

### The `env` function

Environment variables can be provided using the `env` function:

```prisma
datasource pg {
  provider = "postgresql"
  url      = env("POSTGRES_URL")
}
```

There are a few limitations with `env` at the moment:

- It is not possible to use string concat operations to build your url
- It is not possible to use environment variables for the `provider` argument in `datasource` and `generator` definitions

### Switching data sources based on environments

To switch the datasources based on your environment, you can use the `enabled` property on the `datasource` definition:

```prisma
datasource mysql {
  provider = "mysql"
  url = env("PRISMA_MYSQL_URL")
  enabled = true
}

datasource postgres {
  provider = "postgresql"
  url = env("PRISMA_POSTGRES_URL")
}
```

You can also target different environments using environment variables, for example:

```prisma
datasource mysql {
  provider = "mysql"
  url      = env("MYSQL_URL")
  enabled  = env("MYSQL_URL")
}

datasource postgres {
  provider = "postgresql"
  url      = env("POSTGRES_URL")
  enabled  = env("POSTGRES_URL")
}
```

Depending on which environment variable is set (in this case `MYSQL_URL` or `POSTGRES_URL`), the respective data source will be used. To set these variables you can either use a `.env`-file or `export` the variables in your shell instance.

Tip: To quickly switch between environments you can `source` a file with the `export` commands.

```bash
// dev_env
export POSTGRES_URL=postgresql://test:test@localhost:5432/test?schema=public
```

Then run the following command:

```bash
source ./dev_env
```

### Using environment variables with Prisma Client JS

While the Prisma 2 CLI automatically picks up `.env` files, Prisma Client JS doesn't natively support usage of [`dotenv`](https://github.com/motdotla/dotenv) or similar libraries that will do this. If you want to environment variables to be evaluated at runtime, you need to load them manually before instantiating `PrismaClient` in your application code, e.g. using `dotenv`:

```ts
import { PrismaClient } from '@prisma/client'
import * as dotenv from 'dotenv'

dotenv.config() // load the environment variables
const prisma = new PrismaClient()
```

## Writing comments

There are two types of comments that are supported in the schema file:

- `// comment`: This comment is for the reader's clarity and is not present in the AST of the schema file.
- `/// comment`: These comments will show up in the AST of the schema file, either as descriptions to AST nodes or as free-floating comments. Tools can then use
  these comments to provide additional information to the user.

Here are some different examples:

```prisma
/// This comment will get attached to the `User` node
model User {
  /// This comment will get attached to the `id` node
  id      Int
  // This comment is just for you
  weight  Float /// This comment gets attached to the `weight` node
}

// This comment is just for you. This comment will not
// show up in the AST.

/// This is a free-floating comment that will show up
/// in the AST as a `Comment` node, but is not attached
/// to any other node. We can use these for documentation
/// in the same way that godoc.org works.

model Customer {}
```

## Auto Formatting

Following the lead of [gofmt](https://golang.org/cmd/gofmt/) and [prettier](https://github.com/prettier/prettier), PDL syntax ships with a formatter for
`.prisma` files.

Like `gofmt` and unlike `prettier`, there are no options for configuration here. **There is exactly one way to format a prisma file**.

This strictness serves two benefits:

1. No bikeshedding. There's a saying in the Go community that, "Gofmt's style is nobody's favorite, but gofmt is everybody's favorite."
2. No pull requests with different spacing schemes.

### Formatting Rules

#### Configuration blocks are aligned by their `=` sign

```prisma
block _ {
  key      = "value"
  key2     = 1
  long_key = true
}
```

Formatting may be reset by a newline:

```prisma
block _ {
  key   = "value"
  key2  = 1
  key10 = true

  long_key   = true
  long_key_2 = true
}
```

Multiline objects follow their own nested formatting rules:

```prisma
block _ {
  key   = "value"
  key2  = 1
  key10 = {
    a = "a"
    b = "b"
  }
  key10 = [
    1,
    2
  ]
}
```

#### Field definitions are aligned into columns separated by 2 or more spaces

```prisma
block _ {
  id          String       @id
  first_name  LongNumeric  @default
}
```

Multiline field attributes are properly aligned with the rest of the field attributes:

```prisma
block _ {
  id          String       @id
                           @default
  first_name  LongNumeric  @default
}
```

Formatting may be reset by a newline:

```prisma
block _ {
  id  String  @id
              @default

  first_name  LongNumeric  @default
}
```<|MERGE_RESOLUTION|>--- conflicted
+++ resolved
@@ -8,13 +8,8 @@
 
 Whenever a `prisma2` command is invoked, the CLI typically reads some information from the schema file, e.g.:
 
-<<<<<<< HEAD
-- `prisma2 generate`: Reads _all_ above mentioned information from the Prisma schema to generate the correct data source client code (e.g. Prisma Client JS).
-- `prisma2 lift save`: Reads the data sources and data model definition to create a new [migration]().
-=======
 - `prisma2 generate`: Reads _all_ above mentioned information from the Prisma schema to generate the correct data source client code (e.g. Photon.js).
-- `prisma2 migrate save --experimental`: Reads the data sources and data model definition to create a new [migration]().
->>>>>>> 744a78ff
+- `prisma2 migrate save --experimental`: Reads the data sources and data model definition to create a new migration.
 
 You can also [use environment variables](#using-environment-variables) inside the schema file to provide configuration options when a CLI command is invoked.
 
@@ -65,13 +60,11 @@
 
 If the schema file is named differently, you can provide an explicit option to the command to point the CLI to the location of the schema file.
 
-> **Note**: The CLI option to specify the path to the schema file is not yet implemented. You can track the progress of this issue
-> [here](https://github.com/prisma/prisma2/issues/225).
+> **Note**: The CLI option to specify the path to the schema file is not yet implemented. You can track the progress of this issue [here](https://github.com/prisma/prisma2/issues/225).
 
 ## Syntax
 
-The schema file is written in Prisma Schema Language (PSL). You can find a full reference for PSL in the
-[spec](https://github.com/prisma/specs/tree/master/schema).
+The schema file is written in Prisma Schema Language (PSL). You can find a full reference for PSL in the [spec](https://github.com/prisma/specs/tree/master/schema).
 
 ## Building blocks
 
@@ -257,7 +250,7 @@
 ```
 
 Then run the following command:
-
+`
 ```bash
 source ./dev_env
 ```
@@ -268,7 +261,7 @@
 
 ```ts
 import { PrismaClient } from '@prisma/client'
-import * as dotenv from 'dotenv'
+`import * as dotenv from 'dotenv'
 
 dotenv.config() // load the environment variables
 const prisma = new PrismaClient()
